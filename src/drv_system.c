--- conflicted
+++ resolved
@@ -1,268 +1,264 @@
-#include "board.h"
-
-// cycles per microsecond
-static volatile uint32_t usTicks = 0;
-// current uptime for 1kHz systick timer. will rollover after 49 days. hopefully we won't care.
-static volatile uint32_t sysTickUptime = 0;
-// from system_stm32f10x.c
-void SetSysClock(void);
-void systemBeep(bool onoff);
-static void beepRev4(bool onoff);
-static void beepRev5(bool onoff);
-void (* systemBeepPtr)(bool onoff) = NULL;
-
-static void cycleCounterInit(void)
-{
-    RCC_ClocksTypeDef clocks;
-    RCC_GetClocksFreq(&clocks);
-    usTicks = clocks.SYSCLK_Frequency / 1000000;
-}
-
-// SysTick
-void SysTick_Handler(void)
-{
-    sysTickUptime++;
-}
-
-// Return system uptime in microseconds (rollover in 70minutes)
-uint32_t micros(void)
-{
-    register uint32_t ms, cycle_cnt;
-    do {
-        ms = sysTickUptime;
-        cycle_cnt = SysTick->VAL;
-    } while (ms != sysTickUptime);
-    return (ms * 1000) + (usTicks * 1000 - cycle_cnt) / usTicks;
-}
-
-// Return system uptime in milliseconds (rollover in 49 days)
-uint32_t millis(void)
-{
-    return sysTickUptime;
-}
-
-void systemInit(void)
-{
-    struct {
-        GPIO_TypeDef *gpio;
-        gpio_config_t cfg;
-    } gpio_setup[] = {
-#ifdef LED0
-        {
-            .gpio = LED0_GPIO,
-            .cfg = { LED0_PIN, Mode_Out_PP, Speed_2MHz }
-        },
-#endif
-#ifdef LED1
-
-        {
-            .gpio = LED1_GPIO,
-            .cfg = { LED1_PIN, Mode_Out_PP, Speed_2MHz }
-        },
-#endif
-#ifdef BUZZER
-        {
-            .gpio = BEEP_GPIO,
-            .cfg = { BEEP_PIN, Mode_Out_OD, Speed_2MHz }
-        },
-#endif
-    };
-    gpio_config_t gpio;
-    uint32_t i;
-    uint8_t gpio_count = sizeof(gpio_setup) / sizeof(gpio_setup[0]);
-
-    // Configure the System clock frequency, HCLK, PCLK2 and PCLK1 prescalers
-    // Configure the Flash Latency cycles and enable prefetch buffer
-    SetSysClock();
-
-    // Turn on clocks for stuff we use
-    RCC_APB1PeriphClockCmd(RCC_APB1Periph_TIM2 | RCC_APB1Periph_TIM3 | RCC_APB1Periph_TIM4 | RCC_APB1Periph_I2C2, ENABLE);
-    RCC_APB2PeriphClockCmd(RCC_APB2Periph_AFIO | RCC_APB2Periph_GPIOA | RCC_APB2Periph_GPIOB | RCC_APB2Periph_GPIOC | RCC_APB2Periph_TIM1 | RCC_APB2Periph_ADC1 | RCC_APB2Periph_USART1, ENABLE);
-    RCC_AHBPeriphClockCmd(RCC_AHBPeriph_DMA1, ENABLE);
-    RCC_ClearFlag();
-
-    // Make all GPIO in by default to save power and reduce noise
-    gpio.pin = Pin_All;
-    gpio.mode = Mode_AIN;
-    gpioInit(GPIOA, &gpio);
-    gpioInit(GPIOB, &gpio);
-    gpioInit(GPIOC, &gpio);
-
-    // Turn off JTAG port 'cause we're using the GPIO for leds
-#define AFIO_MAPR_SWJ_CFG_NO_JTAG_SW            (0x2 << 24)
-    AFIO->MAPR |= AFIO_MAPR_SWJ_CFG_NO_JTAG_SW;
-
-    // Configure gpio
-    // rev5 needs inverted beeper. oops.
-    if (hse_value == 12000000)
-        systemBeepPtr = beepRev5;
-    else
-        systemBeepPtr = beepRev4;
-
-    LED0_OFF;
-    LED1_OFF;
-    BEEP_OFF;
-
-    for (i = 0; i < gpio_count; i++) {
-        if (hse_value == 12000000 && gpio_setup[i].cfg.mode == Mode_Out_OD)
-            gpio_setup[i].cfg.mode = Mode_Out_PP;
-        gpioInit(gpio_setup[i].gpio, &gpio_setup[i].cfg);
-    }
-
-    // Init cycle counter
-    cycleCounterInit();
-
-    // SysTick
-    SysTick_Config(SystemCoreClock / 1000);
-
-    // Configure the rest of the stuff
-#ifndef FY90Q
-    i2cInit(I2C2);
-#endif
-    spiInit();
-
-    // sleep for 100ms
-    delay(100);
-}
-
-#if 1
-void delayMicroseconds(uint32_t us)
-{
-    uint32_t now = micros();
-    while (micros() - now < us);
-}
-#else
-void delayMicroseconds(uint32_t us)
-{
-    uint32_t elapsed = 0;
-    uint32_t lastCount = SysTick->VAL;
-
-    for (;;) {
-        register uint32_t current_count = SysTick->VAL;
-        uint32_t elapsed_us;
-
-        // measure the time elapsed since the last time we checked
-        elapsed += current_count - lastCount;
-        lastCount = current_count;
-
-        // convert to microseconds
-        elapsed_us = elapsed / usTicks;
-        if (elapsed_us >= us)
-            break;
-
-        // reduce the delay by the elapsed time
-        us -= elapsed_us;
-
-        // keep fractional microseconds for the next iteration
-        elapsed %= usTicks;
-    }
-}
-#endif
-
-void delay(uint32_t ms)
-{
-    while (ms--)
-        delayMicroseconds(1000);
-}
-
-void failureMode(uint8_t mode)
-{
-    LED1_ON;
-    LED0_OFF;
-    while (1) {
-        LED1_TOGGLE;
-        LED0_TOGGLE;
-        delay(475 * mode - 2);
-        BEEP_ON
-        delay(25);
-        BEEP_OFF;
-    }
-}
-
-#define AIRCR_VECTKEY_MASK    ((uint32_t)0x05FA0000)
-
-void systemReset(bool toBootloader)
-{
-    if (toBootloader) {
-        // 1FFFF000 -> 20000200 -> SP
-        // 1FFFF004 -> 1FFFF021 -> PC
-        *((uint32_t *)0x20004FF0) = 0xDEADBEEF; // 20KB STM32F103
-    }
-
-    // Generate system reset
-    SCB->AIRCR = AIRCR_VECTKEY_MASK | (uint32_t)0x04;
-}
-<<<<<<< HEAD
-=======
-
-static void beepRev4(bool onoff)
-{
-    if (onoff) {
-        digitalLo(BEEP_GPIO, BEEP_PIN);
-    } else {
-        digitalHi(BEEP_GPIO, BEEP_PIN);
-    }
-}
-
-static void beepRev5(bool onoff)
-{
-    if (onoff) {
-        digitalHi(BEEP_GPIO, BEEP_PIN);
-    } else {
-        digitalLo(BEEP_GPIO, BEEP_PIN);
-    }
-}
-
-void systemBeep(bool onoff)
-{
-    systemBeepPtr(onoff);
-}
-
->>>>>>> 3bb10630
-void alignSensors(int16_t *src, int16_t *dest, uint8_t rotation)
-{
-    switch (rotation) {
-        case CW0_DEG:
-            dest[X] = src[X];
-            dest[Y] = src[Y];
-            dest[Z] = src[Z];
-            break;
-        case CW90_DEG:
-            dest[X] = src[Y];
-            dest[Y] = -src[X];
-            dest[Z] = src[Z];
-            break;
-        case CW180_DEG:
-            dest[X] = -src[X];
-            dest[Y] = -src[Y];
-            dest[Z] = src[Z];
-            break;
-        case CW270_DEG:
-            dest[X] = -src[Y];
-            dest[Y] = src[X];
-            dest[Z] = src[Z];
-            break;
-        case CW0_DEG_FLIP:
-            dest[X] = -src[X];
-            dest[Y] = src[Y];
-            dest[Z] = -src[Z];
-            break;
-        case CW90_DEG_FLIP:
-            dest[X] = src[Y];
-            dest[Y] = src[X];
-            dest[Z] = -src[Z];
-            break;
-        case CW180_DEG_FLIP:
-            dest[X] = src[X];
-            dest[Y] = -src[Y];
-            dest[Z] = -src[Z];
-            break;
-        case CW270_DEG_FLIP:
-            dest[X] = -src[Y];
-            dest[Y] = -src[X];
-            dest[Z] = -src[Z];
-            break;
-        default:
-            break;
-    }
-}
+#include "board.h"
+
+// cycles per microsecond
+static volatile uint32_t usTicks = 0;
+// current uptime for 1kHz systick timer. will rollover after 49 days. hopefully we won't care.
+static volatile uint32_t sysTickUptime = 0;
+// from system_stm32f10x.c
+void SetSysClock(void);
+void systemBeep(bool onoff);
+static void beepRev4(bool onoff);
+static void beepRev5(bool onoff);
+void (* systemBeepPtr)(bool onoff) = NULL;
+
+static void cycleCounterInit(void)
+{
+    RCC_ClocksTypeDef clocks;
+    RCC_GetClocksFreq(&clocks);
+    usTicks = clocks.SYSCLK_Frequency / 1000000;
+}
+
+// SysTick
+void SysTick_Handler(void)
+{
+    sysTickUptime++;
+}
+
+// Return system uptime in microseconds (rollover in 70minutes)
+uint32_t micros(void)
+{
+    register uint32_t ms, cycle_cnt;
+    do {
+        ms = sysTickUptime;
+        cycle_cnt = SysTick->VAL;
+    } while (ms != sysTickUptime);
+    return (ms * 1000) + (usTicks * 1000 - cycle_cnt) / usTicks;
+}
+
+// Return system uptime in milliseconds (rollover in 49 days)
+uint32_t millis(void)
+{
+    return sysTickUptime;
+}
+
+void systemInit(void)
+{
+    struct {
+        GPIO_TypeDef *gpio;
+        gpio_config_t cfg;
+    } gpio_setup[] = {
+#ifdef LED0
+        {
+            .gpio = LED0_GPIO,
+            .cfg = { LED0_PIN, Mode_Out_PP, Speed_2MHz }
+        },
+#endif
+#ifdef LED1
+
+        {
+            .gpio = LED1_GPIO,
+            .cfg = { LED1_PIN, Mode_Out_PP, Speed_2MHz }
+        },
+#endif
+#ifdef BUZZER
+        {
+            .gpio = BEEP_GPIO,
+            .cfg = { BEEP_PIN, Mode_Out_OD, Speed_2MHz }
+        },
+#endif
+    };
+    gpio_config_t gpio;
+    uint32_t i;
+    uint8_t gpio_count = sizeof(gpio_setup) / sizeof(gpio_setup[0]);
+
+    // Configure the System clock frequency, HCLK, PCLK2 and PCLK1 prescalers
+    // Configure the Flash Latency cycles and enable prefetch buffer
+    SetSysClock();
+
+    // Turn on clocks for stuff we use
+    RCC_APB1PeriphClockCmd(RCC_APB1Periph_TIM2 | RCC_APB1Periph_TIM3 | RCC_APB1Periph_TIM4 | RCC_APB1Periph_I2C2, ENABLE);
+    RCC_APB2PeriphClockCmd(RCC_APB2Periph_AFIO | RCC_APB2Periph_GPIOA | RCC_APB2Periph_GPIOB | RCC_APB2Periph_GPIOC | RCC_APB2Periph_TIM1 | RCC_APB2Periph_ADC1 | RCC_APB2Periph_USART1, ENABLE);
+    RCC_AHBPeriphClockCmd(RCC_AHBPeriph_DMA1, ENABLE);
+    RCC_ClearFlag();
+
+    // Make all GPIO in by default to save power and reduce noise
+    gpio.pin = Pin_All;
+    gpio.mode = Mode_AIN;
+    gpioInit(GPIOA, &gpio);
+    gpioInit(GPIOB, &gpio);
+    gpioInit(GPIOC, &gpio);
+
+    // Turn off JTAG port 'cause we're using the GPIO for leds
+#define AFIO_MAPR_SWJ_CFG_NO_JTAG_SW            (0x2 << 24)
+    AFIO->MAPR |= AFIO_MAPR_SWJ_CFG_NO_JTAG_SW;
+
+    // Configure gpio
+    // rev5 needs inverted beeper. oops.
+    if (hse_value == 12000000)
+        systemBeepPtr = beepRev5;
+    else
+        systemBeepPtr = beepRev4;
+
+    LED0_OFF;
+    LED1_OFF;
+    BEEP_OFF;
+
+    for (i = 0; i < gpio_count; i++) {
+        if (hse_value == 12000000 && gpio_setup[i].cfg.mode == Mode_Out_OD)
+            gpio_setup[i].cfg.mode = Mode_Out_PP;
+        gpioInit(gpio_setup[i].gpio, &gpio_setup[i].cfg);
+    }
+
+    // Init cycle counter
+    cycleCounterInit();
+
+    // SysTick
+    SysTick_Config(SystemCoreClock / 1000);
+
+    // Configure the rest of the stuff
+#ifndef FY90Q
+    i2cInit(I2C2);
+#endif
+    spiInit();
+
+    // sleep for 100ms
+    delay(100);
+}
+
+#if 1
+void delayMicroseconds(uint32_t us)
+{
+    uint32_t now = micros();
+    while (micros() - now < us);
+}
+#else
+void delayMicroseconds(uint32_t us)
+{
+    uint32_t elapsed = 0;
+    uint32_t lastCount = SysTick->VAL;
+
+    for (;;) {
+        register uint32_t current_count = SysTick->VAL;
+        uint32_t elapsed_us;
+
+        // measure the time elapsed since the last time we checked
+        elapsed += current_count - lastCount;
+        lastCount = current_count;
+
+        // convert to microseconds
+        elapsed_us = elapsed / usTicks;
+        if (elapsed_us >= us)
+            break;
+
+        // reduce the delay by the elapsed time
+        us -= elapsed_us;
+
+        // keep fractional microseconds for the next iteration
+        elapsed %= usTicks;
+    }
+}
+#endif
+
+void delay(uint32_t ms)
+{
+    while (ms--)
+        delayMicroseconds(1000);
+}
+
+void failureMode(uint8_t mode)
+{
+    LED1_ON;
+    LED0_OFF;
+    while (1) {
+        LED1_TOGGLE;
+        LED0_TOGGLE;
+        delay(475 * mode - 2);
+        BEEP_ON
+        delay(25);
+        BEEP_OFF;
+    }
+}
+
+#define AIRCR_VECTKEY_MASK    ((uint32_t)0x05FA0000)
+
+void systemReset(bool toBootloader)
+{
+    if (toBootloader) {
+        // 1FFFF000 -> 20000200 -> SP
+        // 1FFFF004 -> 1FFFF021 -> PC
+        *((uint32_t *)0x20004FF0) = 0xDEADBEEF; // 20KB STM32F103
+    }
+
+    // Generate system reset
+    SCB->AIRCR = AIRCR_VECTKEY_MASK | (uint32_t)0x04;
+}
+static void beepRev4(bool onoff)
+{
+    if (onoff) {
+        digitalLo(BEEP_GPIO, BEEP_PIN);
+    } else {
+        digitalHi(BEEP_GPIO, BEEP_PIN);
+    }
+}
+
+static void beepRev5(bool onoff)
+{
+    if (onoff) {
+        digitalHi(BEEP_GPIO, BEEP_PIN);
+    } else {
+        digitalLo(BEEP_GPIO, BEEP_PIN);
+    }
+}
+
+void systemBeep(bool onoff)
+{
+    systemBeepPtr(onoff);
+}
+
+void alignSensors(int16_t *src, int16_t *dest, uint8_t rotation)
+{
+    switch (rotation) {
+        case CW0_DEG:
+            dest[X] = src[X];
+            dest[Y] = src[Y];
+            dest[Z] = src[Z];
+            break;
+        case CW90_DEG:
+            dest[X] = src[Y];
+            dest[Y] = -src[X];
+            dest[Z] = src[Z];
+            break;
+        case CW180_DEG:
+            dest[X] = -src[X];
+            dest[Y] = -src[Y];
+            dest[Z] = src[Z];
+            break;
+        case CW270_DEG:
+            dest[X] = -src[Y];
+            dest[Y] = src[X];
+            dest[Z] = src[Z];
+            break;
+        case CW0_DEG_FLIP:
+            dest[X] = -src[X];
+            dest[Y] = src[Y];
+            dest[Z] = -src[Z];
+            break;
+        case CW90_DEG_FLIP:
+            dest[X] = src[Y];
+            dest[Y] = src[X];
+            dest[Z] = -src[Z];
+            break;
+        case CW180_DEG_FLIP:
+            dest[X] = src[X];
+            dest[Y] = -src[Y];
+            dest[Z] = -src[Z];
+            break;
+        case CW270_DEG_FLIP:
+            dest[X] = -src[Y];
+            dest[Y] = -src[X];
+            dest[Z] = -src[Z];
+            break;
+        default:
+            break;
+    }
+}