/*
 * This file is part of Cleanflight.
 *
 * Cleanflight is free software: you can redistribute it and/or modify
 * it under the terms of the GNU General Public License as published by
 * the Free Software Foundation, either version 3 of the License, or
 * (at your option) any later version.
 *
 * Cleanflight is distributed in the hope that it will be useful,
 * but WITHOUT ANY WARRANTY; without even the implied warranty of
 * MERCHANTABILITY or FITNESS FOR A PARTICULAR PURPOSE.  See the
 * GNU General Public License for more details.
 *
 * You should have received a copy of the GNU General Public License
 * along with Cleanflight.  If not, see <http://www.gnu.org/licenses/>.
 */

#include <string.h>
#include <stdbool.h>
#include <stdint.h>
#include <stdlib.h>

#include "platform.h"

#include "build_config.h"

#include "gpio.h"
#include "light_led.h"
#include "sound_beeper.h"
#include "nvic.h"

#include "system.h"

#ifndef EXTI_CALLBACK_HANDLER_COUNT
#define EXTI_CALLBACK_HANDLER_COUNT 1
#endif

extiCallbackHandlerConfig_t extiHandlerConfigs[EXTI_CALLBACK_HANDLER_COUNT];

void registerExtiCallbackHandler(IRQn_Type irqn, extiCallbackHandlerFunc *fn)
{
    for (int index = 0; index < EXTI_CALLBACK_HANDLER_COUNT; index++) {
        extiCallbackHandlerConfig_t *candidate = &extiHandlerConfigs[index];
        if (!candidate->fn) {
            candidate->fn = fn;
            candidate->irqn = irqn;
            return;
        }
    }
    failureMode(FAILURE_DEVELOPER); // EXTI_CALLBACK_HANDLER_COUNT is too low for the amount of handlers required.
}

<<<<<<< HEAD
void unregisterExtiCallbackHandler(IRQn_Type irqn, extiCallbackHandlerFunc *fn)
{
    for (int index = 0; index < EXTI_CALLBACK_HANDLER_COUNT; index++) {
        extiCallbackHandlerConfig_t *candidate = &extiHandlerConfigs[index];
        if (candidate->fn == fn && candidate->irqn == irqn) {
            candidate->fn = NULL;
            candidate->irqn = 0;
            return;
        }
    }
}

static void extiHandler(IRQn_Type irqn)
{
    for (int index = 0; index < EXTI_CALLBACK_HANDLER_COUNT; index++) {
        extiCallbackHandlerConfig_t *candidate = &extiHandlerConfigs[index];
        if (candidate->fn && candidate->irqn == irqn) {
            candidate->fn();
        }
    }

}

void EXTI15_10_IRQHandler(void)
{
    extiHandler(EXTI15_10_IRQn);
}

#if defined(CC3D) || defined(FURYF3)
void EXTI3_IRQHandler(void)
{
    extiHandler(EXTI3_IRQn);
}
#endif

#if defined(COLIBRI_RACE) || defined(LUX_RACE)
void EXTI9_5_IRQHandler(void)
{
    extiHandler(EXTI9_5_IRQn);
}
#endif

=======
>>>>>>> 47d07059
// cycles per microsecond
static uint32_t usTicks = 0;
// current uptime for 1kHz systick timer. will rollover after 49 days. hopefully we won't care.
static volatile uint32_t sysTickUptime = 0;
// cached value of RCC->CSR
uint32_t cachedRccCsrValue;

void cycleCounterInit(void)
{
    RCC_ClocksTypeDef clocks;
    RCC_GetClocksFreq(&clocks);
    usTicks = clocks.SYSCLK_Frequency / 1000000;
}

// SysTick
void SysTick_Handler(void)
{
    sysTickUptime++;
}

// Return system uptime in microseconds (rollover in 70minutes)
uint32_t micros(void)
{
    register uint32_t ms, cycle_cnt;
    do {
        ms = sysTickUptime;
        cycle_cnt = SysTick->VAL;
        /*
         * If the SysTick timer expired during the previous instruction, we need to give it a little time for that
         * interrupt to be delivered before we can recheck sysTickUptime:
         */
        asm volatile("\tnop\n");
    } while (ms != sysTickUptime);
    return (ms * 1000) + (usTicks * 1000 - cycle_cnt) / usTicks;
}

// Return system uptime in milliseconds (rollover in 49 days)
uint32_t millis(void)
{
    return sysTickUptime;
}

#if 1
void delayMicroseconds(uint32_t us)
{
    uint32_t now = micros();
    while (micros() - now < us);
}
#else
void delayMicroseconds(uint32_t us)
{
    uint32_t elapsed = 0;
    uint32_t lastCount = SysTick->VAL;

    for (;;) {
        register uint32_t current_count = SysTick->VAL;
        uint32_t elapsed_us;

        // measure the time elapsed since the last time we checked
        elapsed += current_count - lastCount;
        lastCount = current_count;

        // convert to microseconds
        elapsed_us = elapsed / usTicks;
        if (elapsed_us >= us)
            break;

        // reduce the delay by the elapsed time
        us -= elapsed_us;

        // keep fractional microseconds for the next iteration
        elapsed %= usTicks;
    }
}
#endif

void delay(uint32_t ms)
{
    while (ms--)
        delayMicroseconds(1000);
}

#define SHORT_FLASH_DURATION 50
#define CODE_FLASH_DURATION 250

void failureMode(failureMode_e mode)
{
    int codeRepeatsRemaining = 10;
    int codeFlashesRemaining;
    int shortFlashesRemaining;

    while (codeRepeatsRemaining--) {
        LED1_ON;
        LED0_OFF;
        shortFlashesRemaining = 5;
        codeFlashesRemaining = mode + 1;
        uint8_t flashDuration = SHORT_FLASH_DURATION;

        while (shortFlashesRemaining || codeFlashesRemaining) {
            LED1_TOGGLE;
            LED0_TOGGLE;
            BEEP_ON;
            delay(flashDuration);

            LED1_TOGGLE;
            LED0_TOGGLE;
            BEEP_OFF;
            delay(flashDuration);

            if (shortFlashesRemaining) {
                shortFlashesRemaining--;
                if (shortFlashesRemaining == 0) {
                    delay(500);
                    flashDuration = CODE_FLASH_DURATION;
                }
            } else {
                codeFlashesRemaining--;
            }
        }
        delay(1000);
    }

#ifdef DEBUG
    systemReset();
#else
    systemResetToBootloader();
#endif
}<|MERGE_RESOLUTION|>--- conflicted
+++ resolved
@@ -50,51 +50,6 @@
     failureMode(FAILURE_DEVELOPER); // EXTI_CALLBACK_HANDLER_COUNT is too low for the amount of handlers required.
 }
 
-<<<<<<< HEAD
-void unregisterExtiCallbackHandler(IRQn_Type irqn, extiCallbackHandlerFunc *fn)
-{
-    for (int index = 0; index < EXTI_CALLBACK_HANDLER_COUNT; index++) {
-        extiCallbackHandlerConfig_t *candidate = &extiHandlerConfigs[index];
-        if (candidate->fn == fn && candidate->irqn == irqn) {
-            candidate->fn = NULL;
-            candidate->irqn = 0;
-            return;
-        }
-    }
-}
-
-static void extiHandler(IRQn_Type irqn)
-{
-    for (int index = 0; index < EXTI_CALLBACK_HANDLER_COUNT; index++) {
-        extiCallbackHandlerConfig_t *candidate = &extiHandlerConfigs[index];
-        if (candidate->fn && candidate->irqn == irqn) {
-            candidate->fn();
-        }
-    }
-
-}
-
-void EXTI15_10_IRQHandler(void)
-{
-    extiHandler(EXTI15_10_IRQn);
-}
-
-#if defined(CC3D) || defined(FURYF3)
-void EXTI3_IRQHandler(void)
-{
-    extiHandler(EXTI3_IRQn);
-}
-#endif
-
-#if defined(COLIBRI_RACE) || defined(LUX_RACE)
-void EXTI9_5_IRQHandler(void)
-{
-    extiHandler(EXTI9_5_IRQn);
-}
-#endif
-
-=======
->>>>>>> 47d07059
 // cycles per microsecond
 static uint32_t usTicks = 0;
 // current uptime for 1kHz systick timer. will rollover after 49 days. hopefully we won't care.
