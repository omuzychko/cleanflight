--- conflicted
+++ resolved
@@ -65,12 +65,10 @@
 #include "io/gimbal.h"
 #include "io/ledstrip.h"
 #include "io/display.h"
-<<<<<<< HEAD
-#include "io/dataEdition.h"
-=======
+
+#include "io/config_menus.h"
 #include "io/asyncfatfs/asyncfatfs.h"
 #include "io/transponder_ir.h"
->>>>>>> 95e95a24
 
 #include "sensors/sensors.h"
 #include "sensors/sonar.h"
@@ -132,11 +130,7 @@
 void spektrumBind(rxConfig_t *rxConfig);
 const sonarHardware_t *sonarGetHardwareConfiguration(batteryConfig_t *batteryConfig);
 void sonarInit(const sonarHardware_t *sonarHardware);
-<<<<<<< HEAD
-void initDataEditionStructures(void);
-=======
 void transponderInit(uint8_t* transponderCode);
->>>>>>> 95e95a24
 
 #ifdef STM32F303xC
 // from system_stm32f30x.c
@@ -480,7 +474,7 @@
     if (feature(FEATURE_DISPLAY)) {
         displayInit(&masterConfig.rxConfig);
     }
-    initDataEditionStructures();
+    initDataEditingStructures();
 #endif
 
     if (!sensorsAutodetect(&masterConfig.sensorAlignmentConfig, masterConfig.gyro_lpf,
