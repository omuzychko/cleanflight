--- conflicted
+++ resolved
@@ -24,19 +24,11 @@
 
 const timerHardware_t timerHardware[USABLE_TIMER_CHANNEL_COUNT] = {
 
-<<<<<<< HEAD
-    { TIM8, IO_TAG(PC9), TIM_Channel_4, TIM8_CC_IRQn,       TIM_USE_PPM,   0, GPIO_AF_TIM8,  NULL,         0,             0  },          // PPM_IN
-    { TIM2,  IO_TAG(PA3),  TIM_Channel_4, TIM2_IRQn,        TIM_USE_MOTOR, 1, GPIO_AF_TIM2,  DMA1_Stream6, DMA_Channel_3, DMA1_ST6_HANDLER  },  // S1_OUT
-    { TIM3,  IO_TAG(PB0),  TIM_Channel_3, TIM3_IRQn,        TIM_USE_MOTOR, 1, GPIO_AF_TIM3,  DMA1_Stream7, DMA_Channel_5, DMA1_ST7_HANDLER  },  // S2_OUT
-    { TIM3,  IO_TAG(PB1),  TIM_Channel_4, TIM3_IRQn,        TIM_USE_MOTOR, 1, GPIO_AF_TIM3,  DMA1_Stream2, DMA_Channel_5, DMA1_ST2_HANDLER  },  // S3_OUT
-    { TIM2,  IO_TAG(PA2),  TIM_Channel_3, TIM2_IRQn,        TIM_USE_MOTOR, 1, GPIO_AF_TIM2,  DMA1_Stream1, DMA_Channel_3, DMA1_ST1_HANDLER  },  // S4_OUT
-=======
     { TIM8,  IO_TAG(PC9),  TIM_Channel_4, TIM_USE_PPM,   0, GPIO_AF_TIM8,  NULL,         0,             0  },          // PPM_IN
     { TIM2,  IO_TAG(PA3),  TIM_Channel_4, TIM_USE_MOTOR, 1, GPIO_AF_TIM2,  DMA1_Stream6, DMA_Channel_3, DMA1_ST6_HANDLER  },  // S1_OUT
     { TIM3,  IO_TAG(PB0),  TIM_Channel_3, TIM_USE_MOTOR, 1, GPIO_AF_TIM3,  DMA1_Stream7, DMA_Channel_5, DMA1_ST7_HANDLER  },  // S2_OUT
     { TIM3,  IO_TAG(PB1),  TIM_Channel_4, TIM_USE_MOTOR, 1, GPIO_AF_TIM3,  DMA1_Stream2, DMA_Channel_5, DMA1_ST2_HANDLER  },  // S3_OUT
     { TIM2,  IO_TAG(PA2),  TIM_Channel_3, TIM_USE_MOTOR, 1, GPIO_AF_TIM2,  DMA1_Stream1, DMA_Channel_3, DMA1_ST1_HANDLER  },  // S4_OUT
->>>>>>> 071b14f9
 
 //  { TIM5, GPIOA, Pin_0, TIM_Channel_1, TIM5_IRQn, 1, GPIO_Mode_AF, GPIO_PinSource0, GPIO_AF_TIM5 },    // LED Strip
 };
