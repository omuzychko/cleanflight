/*
 * This file is part of Cleanflight.
 *
 * Cleanflight is free software: you can redistribute it and/or modify
 * it under the terms of the GNU General Public License as published by
 * the Free Software Foundation, either version 3 of the License, or
 * (at your option) any later version.
 *
 * Cleanflight is distributed in the hope that it will be useful,
 * but WITHOUT ANY WARRANTY; without even the implied warranty of
 * MERCHANTABILITY or FITNESS FOR A PARTICULAR PURPOSE.  See the
 * GNU General Public License for more details.
 *
 * You should have received a copy of the GNU General Public License
 * along with Cleanflight.  If not, see <http://www.gnu.org/licenses/>.
 */

#include <stdint.h>

#include <platform.h>
#include "drivers/io.h"

#include "drivers/timer.h"
#include "drivers/timer_def.h"
#include "drivers/dma.h"

const timerHardware_t timerHardware[USABLE_TIMER_CHANNEL_COUNT] = {
<<<<<<< HEAD
    { TIM1,  IO_TAG(PA8),  TIM_Channel_1, TIM1_CC_IRQn,                TIM_USE_MOTOR, TIMER_OUTPUT_ENABLED | TIMER_OUTPUT_INVERTED,  GPIO_AF_6, DMA1_Channel2, DMA1_CH2_HANDLER },
    { TIM8,  IO_TAG(PB0),  TIM_Channel_2, TIM8_CC_IRQn,                TIM_USE_MOTOR, TIMER_OUTPUT_ENABLED | TIMER_OUTPUT_N_CHANNEL | TIMER_OUTPUT_INVERTED, GPIO_AF_4, DMA2_Channel5, DMA2_CH5_HANDLER },
    { TIM1,  IO_TAG(PB14), TIM_Channel_2, TIM1_CC_IRQn,                TIM_USE_MOTOR, TIMER_OUTPUT_ENABLED | TIMER_OUTPUT_N_CHANNEL | TIMER_OUTPUT_INVERTED, GPIO_AF_6, DMA1_Channel3, DMA1_CH3_HANDLER },
    { TIM15, IO_TAG(PB15), TIM_Channel_1, TIM1_BRK_TIM15_IRQn,         TIM_USE_MOTOR, TIMER_OUTPUT_ENABLED | TIMER_OUTPUT_N_CHANNEL | TIMER_OUTPUT_INVERTED, GPIO_AF_2, DMA1_Channel5, DMA1_CH5_HANDLER },
    { TIM3,  IO_TAG(PA6),  TIM_Channel_1, TIM3_IRQn,                   TIM_USE_MOTOR, TIMER_OUTPUT_ENABLED | TIMER_OUTPUT_INVERTED,  GPIO_AF_2, DMA1_Channel6, DMA1_CH6_HANDLER },
    { TIM17, IO_TAG(PA7),  TIM_Channel_1, TIM1_TRG_COM_TIM17_IRQn,     TIM_USE_MOTOR, TIMER_OUTPUT_ENABLED | TIMER_OUTPUT_INVERTED,  GPIO_AF_1, DMA1_Channel7, DMA1_CH7_HANDLER },

    { TIM2,  IO_TAG(PB3),  TIM_Channel_2, TIM2_IRQn,               TIM_USE_PWM | TIM_USE_PPM, 0, GPIO_AF_1,  NULL, 0}, // TODO - Cleanup. KISS FC uses the same pin for serial and PPM
    { TIM2,  IO_TAG(PA15), TIM_Channel_1, TIM2_IRQn,               TIM_USE_PWM,               0, GPIO_AF_1,  NULL, 0},
    { TIM2,  IO_TAG(PA2),  TIM_Channel_3, TIM2_IRQn,               TIM_USE_PWM,               0, GPIO_AF_1,  NULL, 0},
    { TIM2,  IO_TAG(PB11), TIM_Channel_4, TIM2_IRQn,               TIM_USE_PWM,               0, GPIO_AF_1,  NULL, 0},
    //{ TIM4,  IO_TAG(PA13), TIM_Channel_2, TIM4_IRQn,               TIM_USE_PWM,               0, GPIO_AF_10, NULL, 0},
    //{ TIM8,  IO_TAG(PA14), TIM_Channel_3, TIM8_CC_IRQn,            TIM_USE_PWM,               0, GPIO_AF_5,  NULL, 0},
};
=======
    DEF_TIM(TIM1, CH2N,PB14, TIM_USE_MOTOR,               TIMER_OUTPUT_ENABLED),
    DEF_TIM(TIM8, CH2N,PB0,  TIM_USE_MOTOR,               TIMER_OUTPUT_ENABLED),
    DEF_TIM(TIM15,CH1N,PB15, TIM_USE_MOTOR,               TIMER_OUTPUT_ENABLED),
    DEF_TIM(TIM1, CH1, PA8,  TIM_USE_MOTOR,               TIMER_OUTPUT_ENABLED | TIMER_OUTPUT_INVERTED),
    DEF_TIM(TIM3, CH1, PA6,  TIM_USE_MOTOR,               TIMER_OUTPUT_ENABLED | TIMER_OUTPUT_INVERTED),
    DEF_TIM(TIM17,CH1, PA7,  TIM_USE_MOTOR,               TIMER_OUTPUT_ENABLED | TIMER_OUTPUT_INVERTED),
    DEF_TIM(TIM2, CH2, PB3,  TIM_USE_PWM | TIM_USE_PPM,   TIMER_INPUT_ENABLED),
    DEF_TIM(TIM2, CH1, PA15, TIM_USE_PWM,                 TIMER_INPUT_ENABLED),
    DEF_TIM(TIM2, CH3, PA2,  TIM_USE_PWM,                 TIMER_INPUT_ENABLED),
    DEF_TIM(TIM2, CH4, PB11, TIM_USE_PWM,                 TIMER_INPUT_ENABLED),
};
>>>>>>> 071b14f9
<|MERGE_RESOLUTION|>--- conflicted
+++ resolved
@@ -25,22 +25,6 @@
 #include "drivers/dma.h"
 
 const timerHardware_t timerHardware[USABLE_TIMER_CHANNEL_COUNT] = {
-<<<<<<< HEAD
-    { TIM1,  IO_TAG(PA8),  TIM_Channel_1, TIM1_CC_IRQn,                TIM_USE_MOTOR, TIMER_OUTPUT_ENABLED | TIMER_OUTPUT_INVERTED,  GPIO_AF_6, DMA1_Channel2, DMA1_CH2_HANDLER },
-    { TIM8,  IO_TAG(PB0),  TIM_Channel_2, TIM8_CC_IRQn,                TIM_USE_MOTOR, TIMER_OUTPUT_ENABLED | TIMER_OUTPUT_N_CHANNEL | TIMER_OUTPUT_INVERTED, GPIO_AF_4, DMA2_Channel5, DMA2_CH5_HANDLER },
-    { TIM1,  IO_TAG(PB14), TIM_Channel_2, TIM1_CC_IRQn,                TIM_USE_MOTOR, TIMER_OUTPUT_ENABLED | TIMER_OUTPUT_N_CHANNEL | TIMER_OUTPUT_INVERTED, GPIO_AF_6, DMA1_Channel3, DMA1_CH3_HANDLER },
-    { TIM15, IO_TAG(PB15), TIM_Channel_1, TIM1_BRK_TIM15_IRQn,         TIM_USE_MOTOR, TIMER_OUTPUT_ENABLED | TIMER_OUTPUT_N_CHANNEL | TIMER_OUTPUT_INVERTED, GPIO_AF_2, DMA1_Channel5, DMA1_CH5_HANDLER },
-    { TIM3,  IO_TAG(PA6),  TIM_Channel_1, TIM3_IRQn,                   TIM_USE_MOTOR, TIMER_OUTPUT_ENABLED | TIMER_OUTPUT_INVERTED,  GPIO_AF_2, DMA1_Channel6, DMA1_CH6_HANDLER },
-    { TIM17, IO_TAG(PA7),  TIM_Channel_1, TIM1_TRG_COM_TIM17_IRQn,     TIM_USE_MOTOR, TIMER_OUTPUT_ENABLED | TIMER_OUTPUT_INVERTED,  GPIO_AF_1, DMA1_Channel7, DMA1_CH7_HANDLER },
-
-    { TIM2,  IO_TAG(PB3),  TIM_Channel_2, TIM2_IRQn,               TIM_USE_PWM | TIM_USE_PPM, 0, GPIO_AF_1,  NULL, 0}, // TODO - Cleanup. KISS FC uses the same pin for serial and PPM
-    { TIM2,  IO_TAG(PA15), TIM_Channel_1, TIM2_IRQn,               TIM_USE_PWM,               0, GPIO_AF_1,  NULL, 0},
-    { TIM2,  IO_TAG(PA2),  TIM_Channel_3, TIM2_IRQn,               TIM_USE_PWM,               0, GPIO_AF_1,  NULL, 0},
-    { TIM2,  IO_TAG(PB11), TIM_Channel_4, TIM2_IRQn,               TIM_USE_PWM,               0, GPIO_AF_1,  NULL, 0},
-    //{ TIM4,  IO_TAG(PA13), TIM_Channel_2, TIM4_IRQn,               TIM_USE_PWM,               0, GPIO_AF_10, NULL, 0},
-    //{ TIM8,  IO_TAG(PA14), TIM_Channel_3, TIM8_CC_IRQn,            TIM_USE_PWM,               0, GPIO_AF_5,  NULL, 0},
-};
-=======
     DEF_TIM(TIM1, CH2N,PB14, TIM_USE_MOTOR,               TIMER_OUTPUT_ENABLED),
     DEF_TIM(TIM8, CH2N,PB0,  TIM_USE_MOTOR,               TIMER_OUTPUT_ENABLED),
     DEF_TIM(TIM15,CH1N,PB15, TIM_USE_MOTOR,               TIMER_OUTPUT_ENABLED),
@@ -51,5 +35,4 @@
     DEF_TIM(TIM2, CH1, PA15, TIM_USE_PWM,                 TIMER_INPUT_ENABLED),
     DEF_TIM(TIM2, CH3, PA2,  TIM_USE_PWM,                 TIMER_INPUT_ENABLED),
     DEF_TIM(TIM2, CH4, PB11, TIM_USE_PWM,                 TIMER_INPUT_ENABLED),
-};
->>>>>>> 071b14f9
+};