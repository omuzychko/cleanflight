--- conflicted
+++ resolved
@@ -17,11 +17,10 @@
 
 #pragma once
 
-<<<<<<< HEAD
 #define U_ID_0 0
 #define U_ID_1 1
 #define U_ID_2 2
-=======
+
 #define MAG
 #define BARO
 #define GPS
@@ -30,7 +29,6 @@
 #define USE_SERVOS
 
 #define SERIAL_PORT_COUNT 4
->>>>>>> 1b063461
 
 typedef enum
 {
@@ -48,7 +46,6 @@
     void* test;
 } TIM_TypeDef;
 
-<<<<<<< HEAD
 typedef enum {RESET = 0, SET = !RESET} FlagStatus, ITStatus;
 typedef enum {DISABLE = 0, ENABLE = !DISABLE} FunctionalState;
 
@@ -58,6 +55,9 @@
     void* test;
 } DMA_Channel_TypeDef;
 
+//typedef struct DMA_Channel_Struct DMA_Channel_TypeDef;
+typedef struct USART_Struct USART_TypeDef;
+
 uint8_t DMA_GetFlagStatus(uint32_t);
 void DMA_Cmd(DMA_Channel_TypeDef*, FunctionalState );
 void DMA_ClearFlag(uint32_t);
@@ -65,14 +65,7 @@
 #define WS2811_DMA_TC_FLAG 1
 #define WS2811_DMA_HANDLER_IDENTIFER 0
 
-#include "target.h"
-=======
-typedef struct DMA_Channel_Struct DMA_Channel_TypeDef;
-typedef struct USART_Struct USART_TypeDef;
-
 #define MAX_SIMULTANEOUS_ADJUSTMENT_COUNT 6
-
-typedef enum {DISABLE = 0, ENABLE = !DISABLE} FunctionalState;
 
 typedef enum
 {
@@ -87,4 +80,5 @@
 void FLASH_Lock(void);
 FLASH_Status FLASH_ErasePage(uint32_t Page_Address);
 FLASH_Status FLASH_ProgramWord(uint32_t Address, uint32_t Data);
->>>>>>> 1b063461
+
+#include "target.h"